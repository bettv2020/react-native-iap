package com.dooboolab.RNIap;

import android.app.Activity;
import android.content.ComponentName;
import android.content.Context;
import android.content.Intent;
import android.content.ServiceConnection;
import android.os.Bundle;
import android.os.IBinder;
import android.os.RemoteException;
import android.support.annotation.Nullable;
import android.util.Log;

import com.facebook.react.bridge.Arguments;
import com.facebook.react.bridge.LifecycleEventListener;
import com.facebook.react.bridge.ReactApplicationContext;
import com.facebook.react.bridge.ReactContext;
import com.facebook.react.bridge.ReactContextBaseJavaModule;
import com.facebook.react.bridge.ReactMethod;
import com.facebook.react.bridge.Promise;

import org.json.JSONException;
import org.json.JSONObject;

import java.util.ArrayList;
import java.util.HashMap;
import java.util.List;

import com.android.billingclient.api.BillingClient;
import com.android.billingclient.api.BillingClientStateListener;
import com.android.billingclient.api.BillingFlowParams;
import com.android.billingclient.api.ConsumeResponseListener;
import com.android.billingclient.api.Purchase;
import com.android.billingclient.api.PurchaseHistoryResponseListener;
import com.android.billingclient.api.PurchasesUpdatedListener;
import com.android.billingclient.api.SkuDetails;
import com.android.billingclient.api.SkuDetailsParams;
import com.android.billingclient.api.SkuDetailsResponseListener;
import com.android.vending.billing.IInAppBillingService;
import com.facebook.react.bridge.ReadableArray;
import com.facebook.react.bridge.WritableArray;
import com.facebook.react.bridge.WritableMap;

public class RNIapModule extends ReactContextBaseJavaModule {
  final String TAG = "RNIapModule";

  private static final String E_UNKNOWN = "E_UNKNOWN";
  private static final String E_NOT_PREPARED = "E_NOT_PREPARED";
  private static final String E_USER_CANCELLED = "E_USER_CANCELLED";
  private static final String E_ITEM_UNAVAILABLE = "E_ITEM_UNAVAILABLE";
  private static final String E_NETWORK_ERROR = "E_NETWORK_ERROR";
  private static final String E_SERVICE_ERROR = "E_SERVICE_ERROR";
  private static final String E_ALREADY_OWNED = "E_ALREADY_OWNED";
  private static final String E_REMOTE_ERROR = "E_REMOTE_ERROR";
  private static final String E_USER_ERROR = "E_USER_ERROR";
  private static final String E_DEVELOPER_ERROR = "E_DEVELOPER_ERROR";

  private static final String PROMISE_PREPARE = "PROMISE_PREPARE";
  private static final String PROMISE_BUY_ITEM = "PROMISE_BUY_ITEM";

  private HashMap<String, ArrayList<Promise>> promises = new HashMap<>();
<<<<<<< HEAD
=======

>>>>>>> 81bc1051
  private ReactContext reactContext;
  private IInAppBillingService mService;
  private BillingClient mBillingClient;

  ServiceConnection mServiceConn = new ServiceConnection() {
    @Override public void onServiceDisconnected(ComponentName name) {
      mService = null;
    }
    @Override
    public void onServiceConnected(ComponentName name, IBinder service) {
      mService = IInAppBillingService.Stub.asInterface(service);
    }
  };

  LifecycleEventListener lifecycleEventListener = new LifecycleEventListener() {
    @Override
    public void onHostResume() {

    }

    @Override
    public void onHostPause() {

    }

    @Override
    public void onHostDestroy() {
      try {
        if (mServiceConn != null) {
          reactContext.unbindService(mServiceConn);
        }
      } catch (IllegalArgumentException ie) {
        Log.e(TAG, "IllegalArgumentException");
        Log.e(TAG, ie.getMessage());
      }
    }
  };

  public RNIapModule(ReactApplicationContext reactContext) {
    super(reactContext);
    this.reactContext = reactContext;
    reactContext.addLifecycleEventListener(lifecycleEventListener);
  }

  @Override
  public String getName() {
    return "RNIapModule";
  }

  @ReactMethod
  public void prepare(Promise promise) {
    Intent intent = new Intent("com.android.vending.billing.InAppBillingService.BIND");
    // This is the key line that fixed everything for me
    intent.setPackage("com.android.vending");

    try {
      addPromiseForKey(PROMISE_PREPARE, promise);
      reactContext.bindService(intent, mServiceConn, Context.BIND_AUTO_CREATE);
      mBillingClient = BillingClient.newBuilder(reactContext).setListener(purchasesUpdatedListener).build();
      mBillingClient.startConnection(billingClientStateListener);
    } catch (Exception e) {
      rejectPromisesForKey(PROMISE_PREPARE, E_NOT_PREPARED, e.getMessage(), e);
    }
  }

  @ReactMethod
  public void getItemsByType(String type, ReadableArray skus, final Promise promise) {
    if (mService == null || mBillingClient == null) {
      promise.reject(E_NOT_PREPARED, "IAP not prepared. Check if Google Play service is available.");
      return;
    }

    ArrayList<String> skusList = new ArrayList<>();

    for (int i = 0; i < skus.size(); i++) {
      skusList.add(skus.getString(i));
    }

    SkuDetailsParams.Builder params = SkuDetailsParams.newBuilder();
    params.setSkusList(skusList).setType(type);
    mBillingClient.querySkuDetailsAsync(params.build(),
        new SkuDetailsResponseListener() {
          @Override
          public void onSkuDetailsResponse(int responseCode, List<SkuDetails> skuDetailsList) {
            Log.d(TAG, "responseCode: " + responseCode);
            if (responseCode == BillingClient.BillingResponse.OK) {
              WritableArray items = Arguments.createArray();

              for (SkuDetails skuDetails : skuDetailsList) {
                WritableMap item = Arguments.createMap();
                item.putString("productId", skuDetails.getSku());
                item.putString("price", String.format("%.02f", skuDetails.getPriceAmountMicros() / 1000000f));
                item.putString("currency", skuDetails.getPriceCurrencyCode());
                item.putString("type", skuDetails.getType());
                item.putString("localizedPrice", skuDetails.getPrice());
                item.putString("title", skuDetails.getTitle());
                item.putString("description", skuDetails.getDescription());
                items.pushMap(item);
              }

              promise.resolve(items);
            }
            else {
              rejectPromiseWithBillingError(promise, responseCode);
            }
          }
        }
    );
  }


  @ReactMethod
  public void getAvailableItemsByType(String type, final Promise promise) {
    if (mService == null) {
      promise.reject(E_NOT_PREPARED, "IAP not prepared. Check if Google Play service is available.");
      return;
    }

    Bundle availableItems;
    try {
      availableItems = mService.getPurchases(3, reactContext.getPackageName(), type, null);
    } catch (RemoteException e) {
      promise.reject(E_REMOTE_ERROR, e.getMessage());
      return;
    }

    int responseCode = availableItems.getInt("RESPONSE_CODE");

    WritableArray items = Arguments.createArray();
    ArrayList<String> purchaseDataList = availableItems.getStringArrayList("INAPP_PURCHASE_DATA_LIST");

    if (responseCode == BillingClient.BillingResponse.OK && purchaseDataList != null) {
      for (String purchaseJSON : purchaseDataList) {
        try {
          JSONObject json = new JSONObject(purchaseJSON);
          WritableMap item = Arguments.createMap();
          item.putString("productId", json.getString("productId"));
          item.putString("transactionId", json.getString("orderId"));
          item.putString("transactionDate", String.valueOf(json.getLong("purchaseTime")));
          item.putString("transactionReceipt", json.getString("purchaseToken"));
          item.putString("purchaseToken", json.getString("purchaseToken"));

          if (type.equals(BillingClient.SkuType.SUBS)) {
            item.putBoolean("autoRenewing", json.getBoolean("autoRenewing"));
          }

          items.pushMap(item);
        } catch (JSONException e) {
          e.printStackTrace();
        }
      }

      promise.resolve(items);
    }
    else {
      rejectPromiseWithBillingError(promise, responseCode);
    }
  }

  @ReactMethod
  public void getPurchaseHistoryByType(final String type, final Promise promise) {
    if (mService == null || mBillingClient == null) {
      promise.reject(E_NOT_PREPARED, "IAP not prepared. Check if Google Play service is available.");
      return;
    }

    mBillingClient.queryPurchaseHistoryAsync(type, new PurchaseHistoryResponseListener() {
      @Override
      public void onPurchaseHistoryResponse(@BillingClient.BillingResponse int responseCode,
                                            List<Purchase> purchasesList) {
        Log.d(TAG, "responseCode: " + responseCode);

        if (purchasesList != null && responseCode == BillingClient.BillingResponse.OK) {
          Log.d(TAG, purchasesList.toString());
          WritableArray items = Arguments.createArray();

          for (Purchase purchase : purchasesList) {
            WritableMap item = Arguments.createMap();
            item.putString("productId", purchase.getSku());
            item.putString("transactionId", purchase.getOrderId());
            item.putString("transactionDate", String.valueOf(purchase.getPurchaseTime()));
            item.putString("transactionReceipt", purchase.getPurchaseToken());
            item.putString("data", purchase.getOriginalJson());
            item.putString("signature", purchase.getSignature());
            item.putString("purchaseToken", purchase.getPurchaseToken());

            if (type.equals(BillingClient.SkuType.SUBS)) {
              item.putBoolean("autoRenewing", purchase.isAutoRenewing());
            }

            items.pushMap(item);
          }
          promise.resolve(items);
        } else {
          rejectPromiseWithBillingError(promise, responseCode);
        }
      }
    });
  }

  @ReactMethod
  public void buyItemByType(String type, String sku, Promise promise) {
    final Activity activity = getCurrentActivity();
    if (activity == null) {
      promise.reject(E_UNKNOWN, "getCurrentActivity returned null");
    } else {
      addPromiseForKey(PROMISE_BUY_ITEM, promise);
      BillingFlowParams flowParams = BillingFlowParams.newBuilder()
          .setSku(sku)
          .setType(type)
          .build();

      int responseCode = mBillingClient.launchBillingFlow(activity,flowParams);
      Log.d(TAG, "buyItemByType (type: " + type + ", sku: " + sku + ") responseCode: " + responseCode + "(" + getBillingResponseCodeName(responseCode) + ")");
      if (responseCode != BillingClient.BillingResponse.OK) {
        rejectPromisesWithBillingError(PROMISE_BUY_ITEM,responseCode);
      }
    }
  }

  @ReactMethod
  public void consumeProduct(String token, final Promise promise) {
    if (mService == null || mBillingClient == null) {
      promise.reject(E_NOT_PREPARED, "IAP not prepared. Check if google play service is available.");
      return;
    }

    mBillingClient.consumeAsync(token, new ConsumeResponseListener() {
      @Override
      public void onConsumeResponse(@BillingClient.BillingResponse int responseCode, String outToken) {
        if (responseCode == BillingClient.BillingResponse.OK) {
          Log.d(TAG, "consume responseCode: " + responseCode);
          promise.resolve(null);
        }
        else {
          rejectPromiseWithBillingError(promise, responseCode);
        }
      }
    });
  }

  BillingClientStateListener billingClientStateListener = new BillingClientStateListener() {
    @Override
    public void onBillingSetupFinished(@BillingClient.BillingResponse int responseCode) {
      if (responseCode == BillingClient.BillingResponse.OK) {
        // The billing client is ready.
        Log.d(TAG, "billing client ready");
        resolvePromisesForKey(PROMISE_PREPARE, null);
      }
      else {
        rejectPromisesWithBillingError(PROMISE_PREPARE, responseCode);
      }
    }
    @Override
    public void onBillingServiceDisconnected() {
      // Try to restart the connection on the next request to
      // Google Play by calling the startConnection() method.
      Log.d(TAG, "billing client disconnected");
      mBillingClient.startConnection(this);
    }
  };

  PurchasesUpdatedListener purchasesUpdatedListener = new PurchasesUpdatedListener() {
    @Override
    public void onPurchasesUpdated(int responseCode, @Nullable List<Purchase> purchases) {
      Log.d(TAG, "Purchase Updated Listener");
      Log.d(TAG, "responseCode: " + responseCode);

      if (responseCode == BillingClient.BillingResponse.OK) {
        Purchase purchase = purchases.get(0);

        WritableMap item = Arguments.createMap();
        item.putString("productId", purchase.getSku());
        item.putString("transactionId", purchase.getOrderId());
        item.putString("transactionDate", String.valueOf(purchase.getPurchaseTime()));
        item.putString("transactionReceipt", purchase.getPurchaseToken());
        item.putString("data", purchase.getOriginalJson());
        item.putString("signature", purchase.getSignature());
        item.putString("purchaseToken", purchase.getPurchaseToken());
        item.putBoolean("autoRenewing", purchase.isAutoRenewing());

        resolvePromisesForKey(PROMISE_BUY_ITEM, item);
      }
      else {
        rejectPromisesWithBillingError(PROMISE_BUY_ITEM, responseCode);
      }
    }
  };

  private void rejectPromiseWithBillingError(final Promise promise, int responseCode) {
    if (responseCode == BillingClient.BillingResponse.FEATURE_NOT_SUPPORTED) {
      promise.reject(E_SERVICE_ERROR, "This feature is not available on your device.");
    }
    else if (responseCode == BillingClient.BillingResponse.SERVICE_DISCONNECTED) {
      promise.reject(E_NETWORK_ERROR, "The service is disconnected (check your internet connection.)");
    }
    else if (responseCode == BillingClient.BillingResponse.USER_CANCELED) {
      promise.reject(E_USER_CANCELLED, "Cancelled.");
    }
    else if (responseCode == BillingClient.BillingResponse.SERVICE_UNAVAILABLE) {
      promise.reject(E_SERVICE_ERROR, "The service is unreachable. This may be your internet connection, or the Play Store may be down.");
    }
    else if (responseCode == BillingClient.BillingResponse.BILLING_UNAVAILABLE) {
      promise.reject(E_SERVICE_ERROR, "Billing is unavailable. This may be a problem with your device, or the Play Store may be down.");
    }
    else if (responseCode == BillingClient.BillingResponse.ITEM_UNAVAILABLE) {
      promise.reject(E_ITEM_UNAVAILABLE, "That item is unavailable.");
    }
    else if (responseCode == BillingClient.BillingResponse.DEVELOPER_ERROR) {
      promise.reject(E_DEVELOPER_ERROR, "Google is indicating that we have an error in our code. Sorry about that.");
    }
    else if (responseCode == BillingClient.BillingResponse.ERROR) {
      promise.reject(E_UNKNOWN, "An unknown or unexpected error has occured. Please try again later.");
    }
    else if (responseCode == BillingClient.BillingResponse.ITEM_ALREADY_OWNED) {
      promise.reject(E_ALREADY_OWNED, "You already own this item.");
    }
    else {
      promise.reject(E_UNKNOWN, "Purchase failed with code: " + responseCode + "(" + getBillingResponseCodeName(responseCode) + ")");
    }
  }

  private String getBillingResponseCodeName(int responseCode) {
    switch (responseCode) {
      case BillingClient.BillingResponse.FEATURE_NOT_SUPPORTED:
        return "FEATURE_NOT_SUPPORTED";
      case BillingClient.BillingResponse.SERVICE_DISCONNECTED:
        return "SERVICE_DISCONNECTED";
      case BillingClient.BillingResponse.OK:
        return "OK";
      case BillingClient.BillingResponse.USER_CANCELED:
        return "USER_CANCELED";
      case BillingClient.BillingResponse.SERVICE_UNAVAILABLE:
        return "SERVICE_UNAVAILABLE";
      case BillingClient.BillingResponse.BILLING_UNAVAILABLE:
        return "BILLING_UNAVAILABLE";
      case BillingClient.BillingResponse.ITEM_UNAVAILABLE:
        return "ITEM_UNAVAILABLE";
      case BillingClient.BillingResponse.DEVELOPER_ERROR:
        return "DEVELOPER_ERROR";
      case BillingClient.BillingResponse.ERROR:
        return "ERROR";
      case BillingClient.BillingResponse.ITEM_ALREADY_OWNED:
        return "ITEM_ALREADY_OWNED";
    }

    return null;
  }

  private void addPromiseForKey(String key, Promise promise) {
    ArrayList<Promise> list;
    if (promises.containsKey(key)) {
      list = promises.get(key);
    }
    else {
      list = new ArrayList<Promise>();
      promises.put(key, list);
    }

    list.add(promise);
  }

  private void resolvePromisesForKey(String key, Object value) {
    if (promises.containsKey(key)) {
      ArrayList<Promise> list = promises.get(key);
      for (Promise promise : list) {
        promise.resolve(value);
      }
      promises.remove(key);
    }
  }

  private void rejectPromisesForKey(String key, String code, String message, Exception err) {
    if (promises.containsKey(key)) {
      ArrayList<Promise> list = promises.get(key);
      for (Promise promise : list) {
        promise.reject(code, message, err);
      }
      promises.remove(key);
    }
  }

  private void rejectPromisesWithBillingError(String key, int responseCode) {
    if (promises.containsKey(key)) {
      ArrayList<Promise> list = promises.get(key);
      for (Promise promise : list) {
        rejectPromiseWithBillingError(promise, responseCode);
      }
      promises.remove(key);
    }
  }
}<|MERGE_RESOLUTION|>--- conflicted
+++ resolved
@@ -59,10 +59,7 @@
   private static final String PROMISE_BUY_ITEM = "PROMISE_BUY_ITEM";
 
   private HashMap<String, ArrayList<Promise>> promises = new HashMap<>();
-<<<<<<< HEAD
-=======
-
->>>>>>> 81bc1051
+
   private ReactContext reactContext;
   private IInAppBillingService mService;
   private BillingClient mBillingClient;
