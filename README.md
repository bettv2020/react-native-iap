# react-native-iap
<p align="left">
  <a href="https://npmjs.org/package/react-native-iap"><img alt="npm version" src="http://img.shields.io/npm/v/react-native-iap.svg?style=flat-square"></a>
  <a href="https://npmjs.org/package/react-native-iap"><img alt="npm version" src="http://img.shields.io/npm/dm/react-native-iap.svg?style=flat-square"></a>
</p>
This is a react-native link library project for in-app-purchase for both android and ios project. The goal for this project is to have similar experience between the two platforms for in-app-purchase. Basically android platform has more functions for in-app-purchase and is not our specific interests for this project.

We are willing to share same in-app-purchase experience for both android and ios platform and will continuously merge methods which are standing alone.

Android iap is implemented with iap version 3 which is currently recent.

## Important
react-native-iap@0.2.0 has been published and it is recommended to use version after `0.2.0` from `2018/01/23`.
`react-native-iap` module versions that are not described in `change logs` may not run as expected so please refer to version mentioned in `Changelogs` below.

## Breaking Changes
Recent breaking changes have made from `0.2.17`. `refreshAllItems` has changed name to `fetchHistory`. See the changelogs below.

Recent breaking changes have made from `0.2.16` in android. Package name has been fixed to `com.dooboolab.RNIap.RNIapPackage`. Read the changelogs below. There was linking [issue](https://github.com/dooboolab/react-native-iap/issues/49#issuecomment-369811257) with wrong package name.

Breaking changes have made from `0.2.12`. Please read the changelogs below. The summary of change is that it now returns receipt in different format.

Changes from `react-native-iap@0.1.*` to `react-native-iap@0.2.*` is that you have `prepare()` method deprecated which you should call before using `RNIap` methods. Now you have to call `prepareAndroid()` instead just to know that it is just android dependent method.
Also to import module, previously in `react-native-iap@0.1.*` you had to `import RNIap from 'react-native-iap'` but now you have to do like `import * as RNIap from 'react-native-iap'`.

For new method, refreshAllItems has been implemented for both ios and android. This feature will support senario for non-consumable products.
Also there are some other methods that is not supported in ios and implemented in android. You can see more in Changelogs below.
Lastly, this module also supports types for typescript users from `0.2.5`.

## Changelogs
- **[0.2.17]**
  + `refreshAllItems` has changed name to `fetchHistory` since android and ios had different functionality and fixed to fetching history of purchases.
- **[0.2.16]**
  + Changed android package name `com.reactlibrary.RNIapPackage` to `com.dooboolab.RNIap.RNIapPackage`;.
- **[0.2.15]**
  + Removed react dependency in pod(deprecated). Handle android `buySubscribeItem` callback.
- **[0.2.14]**
  + Improve typings with [JSDoc](https://github.com/dooboolab/react-native-iap/commit/5c91392136837a10c85c6c073cc254f4c2f98249).
- **[0.2.13]**
  + buyItem will now return object instead string. The receipt string will be result.data and signature is added in result.signature. Currently ios signature will be always empty string.
- **[0.2.12]**
  + Added signiture to android purchase. From this version, the verification string for json string after purchasing will be receipt.data instead of receipt itself because of changes in [here](https://github.com/dooboolab/react-native-iap/issues/31). We will apply this changes to ios too so you do not have to handle these two differently.
- **[0.2.11]**
  + [Move podspec to where "react-native link" expects it to be](https://github.com/dooboolab/react-native-iap/commit/6c2389719663f90de1862cf14dfd4d3e3d670d1b).
- **[0.2.9]**
  + Android catch error message when IAP service not prepared during refreshAllItems.
- **[0.2.8]**
  + `homepage` now is mandatory attribute in cocoapods from [pull request](https://github.com/dooboolab/react-native-iap/pull/21).
- **[0.2.7]**
  + Android `buyItem` cancel callback.
- **[0.2.6]**
  + Android buyItem method do not consume item right away from 0.2.6.
- **[0.2.5]**
  + types support.
    ![alt text](https://firebasestorage.googleapis.com/v0/b/bookoo-89f6c.appspot.com/o/typing%20screen%20shot.png?alt=media&token=ea2ef1f3-50af-4d9c-8388-7fd22ddc8aa0)
  + call new Method for android inside refreshItems(). This will now return object values like ios.
- **[0.2.3]**
  + Support annotations to hint while using our module.
- **[0.2.0]**
  + Implemented senario for consumable and non-consumable item.
  + Seperated methods that only exists in IOS and Android.
    - prepareAndroid()
    - refreshPurchaseItemsAndroid(type: string)
    - getPurchasedItemsAndroid(type: string)
    - consumeItemAndroid(token: string)
  + Able to call prepareAndroid() function without any conditional statement like if (Platform.OS === 'android'). Just use it.
  + Updated Readme.
- **[0.1.10]**
  + Fixed potential bug relied on preparing IAP module in Android. Updated readme to see how to use it.

#### Methods
| Func  | Param  | Return | Description |
| :------------ |:---------------:| :---------------:| :-----|
<<<<<<< HEAD
| prepareAndroid |  | `Promise` | Prepare IAP module for android. Should be called in android before using any methods in RNIap.|
| getItems | { android: [], ios: [] } | `Promise` | get purchasable items in array. |
| getSubscribeItems | `string` | `Promise` | Get subscription items. |
| buyItem | `json object` | `Promise` | Purchase item. |
| buySubscribeItem | `string` | `Promise` | Buy subscription item. |
| fetchHistory | | `Promise` | Refresh all items to make them available to buy again. |
| refreshPurchaseItemsAndroid | `string` | `Promise` | refresh purchased items for android. This method can get parameter to refresh `INAPP` items or `SUBS` items.|
| getPurchaseItemsAndroid | `string` | `Promise` | get purchased items for android. This method also gets parameter to refresh `INAPP` items or `SUBS` items.|
| consumeItemAndroid | `string` | `Promise` | consume item for android. After buying some item from consumable item in android, you can use this method to consume it. Therefore you can purchase the item again. |
=======
| prepare |  | `Promise<void>` | Prepare IAP module. Must be called on Android before any other purchase flow methods. No-op on iOS.|
| getProducts | `string[]` Product IDs/skus | `Promise<Product[]>` | Get a list of products (consumable and non-consumable items, but not subscriptions) |
| getSubscriptions | `string[]` Subscription IDs/skus | `Promise<Subscription[]>` | Get a list of subscriptions |
| getPurchaseHistory | | `Promise<Purchase[]>` | Gets an invetory of purchases made by the user regardless of consumption status (where possible) |
| getAvailablePurchases | | `Promise<Purchase[]>` | Get all purchases made by the user (either non-consumable, or haven't been consumed yet)
| buySubscription | `string` Subscription ID/sku | `Promise<Purchase>` | Create (buy) a subscription to a sku |
| buyProduct | `string` Product ID/sku | `Promise<Purchase>` | Buy a product |
| consumeProduct | `string` Purchase token | `Promise<void>` | Consume a product (on Android.) No-op on iOS. |
>>>>>>> 4dabf316

## Npm repo
https://www.npmjs.com/package/react-native-iap

## Git repo
https://github.com/dooboolab/react-native-iap


## Getting started
`$ npm install react-native-iap --save`

### Mostly automatic installation
`$ react-native link react-native-iap`

### Manual installation

#### iOS
1. In XCode, in the project navigator, right click `Libraries` ➜ `Add Files to [your project's name]`
2. Go to `node_modules` ➜ `react-native-iap` and add `RNIap.xcodeproj`
3. In XCode, in the project navigator, select your project. Add `libRNIap.a` to your project's `Build Phases` ➜ `Link Binary With Libraries`
4. Run your project (`Cmd+R`)<

#### Android
1. Open up `android/app/src/main/java/[...]/MainActivity.java`
  - Add `import com.reactlibrary.RNIapPackage;` to the imports at the top of the file
  - Add `new RNIapPackage()` to the list returned by the `getPackages()` method
2. Append the following lines to `android/settings.gradle`:
  	```
  	include ':react-native-iap'
  	project(':react-native-iap').projectDir = new File(rootProject.projectDir, 	'../node_modules/react-native-iap/android')
  	```
3. Insert the following lines inside the dependencies block in `android/app/build.gradle`:
  	```
      compile project(':react-native-iap')
  	```
## Usage
You can look in the RNIapExample folder to try the example. Below is basic implementation which is also provided in RNIapExample project.

## Prepare IAP, In App Billing.
First thing you should do is to define your items for iOS and android separately like defined below.
```javascript
import * as RNIap from 'react-native-iap';

const itemSkus = Platform.select({
  ios: [
    'com.example.coins100'
  ],
  android: [
    'com.example.coins100'
  ]
});
```

Next, call the prepare function (ios it's not needed, but android it is. No need to check platform though since nothing will happen in ios:

```javascript
async function() {
  try {
    await RNIap.prepare();
    // Ready to call RNIap.getProducts(), etc.
  } catch(err) {
    console.warn(err); // standardized err.code and err.message available
  }
}
```

## Get Valid Items
Once you called prepare(), call getProducts(). Both are async funcs. You can do it in componentDidMount(), or other area as appropriate for you app. Since a user may first start your app with a bad internet connection, then later have an internet connection, making preparing/getting items more than once may be a good idea. Like if the user has no IAPs available when the app first starts, you may want to check again when the user enters the your IAP store.
```javascript
async componentDidMount() {
  try {
    await RNIap.prepare();
    const products = await RNIap.getProducts(itemSkus);
    this.setState({ items });
  } catch(err) {
    console.warn(err); // standardized err.code and err.message available
  }
}
```
#### Each item is a JavaScript object containing these keys:
|    | iOS | Android | Comment |
|----|-----|---------|------|
|`price`| ✓ | ✓ | Will return localizedPrice on Android (default) or a string price (eg. `1.99`) (iOS) |
|`productId`| ✓ | ✓ | Returns a string needed to purchase the item later |
|`currency`| ✓ | ✓ | Returns the currency code |
|`localizedPrice`| ✓ | ✓ | Use localizedPrice if you want to display the price to the user so you don't need to worry about currency symbols. |
|`title`| ✓ | ✓ | Returns the title Android and localizedTitle on iOS |
|`description`| ✓ | ✓ | Returns the description of the product |
|`type`| ✓ | ✓ | Returns SKU type (subscription or in-app product). iOS < 11.2 will always return `iap` |


## Purchase
Once you have called getProducts(), and you have a valid response, you can call buyProduct().
```javascript
  // Will return a purchase object with a receipt which can be used to validate on your server.
  const purchase = await RNIap.buyProduct('com.example.coins100');
```

In RNIapExample, upon receiving receiving a purchase receipt, main page will navigate to Second.js.

## Purchase Example 2 (Advanced)
```javascript
this.setState({ progressTitle: 'Please wait...' });
RNIap.buyProduct('com.example.coins100').then(purchase => {
    this.setState({
      receipt: purchase.transactionReceipt, // save the receipt if you need it, whether locally, or to your server.
      progressTitle: 'Purchase Successful!',
      coins: this.state.coins + 100
    });
  }).catch(err => {
    // resetting UI
    console.warn(err); // standardized err.code and err.message available
    this.setState({ progressTitle: 'Buy 100 Coins for only $0.99' });
    alert(err.message);
  })
```

Subscribable products can be purchased just like consumable products.
Users can cancel subscriptions by using the iOS System Settings.


<<<<<<< HEAD
## Restore, Refresh
Non consumable products can be restored after user deletes the app and redownloads. Things like a Premium Version should be restorable. Currently for iOS / Android.
Refer to RNIapExample's source code.

The restoring/refreshing processes for iOS and Android differ. It's similar, though function names and the exact processes are slightly different.
Using RNIap.fetchHistory() will achieve the same effect for both iOS and Android. Note that we added a restoreIosNonConsumableProducts() function to the module for iOS use. You do not need to call this. Just use fetchHistory().
=======
## Consumption and Restoring Purchases
You can use `getAvailablePurchases()` to do what's commonly understood as "restoring" purchases. Once an item is consumed, it will no longer be available in `getAvailablePurchases()` and will only be available via `getPurchaseHistory()`. However, this method has some caviats on Android -- namely that purchase history only exists for the single most recent purchase of each SKU -- so your best bet is to track consumption in your app yourself. By default all items that are purchased will not be consumed unless they are automatically consumed by the store (for example, if you create a consumable item for iOS.) This means that you must manage consumption yourself.  Purchases can be consumed by calling `consumePurchase()`. If you want to consume all items, you have to iterate over the purchases returned by `getAvailablePurchases()`.
>>>>>>> 4dabf316

```javascript
getPurchases = async() => {
  try {
<<<<<<< HEAD
    const results = await RNIap.fetchHistory() // cross platform case
    let restoredTitles = ""
    results.forEach(result=>{
      if (result.productIdentifier == "com.mywebsite.MyAppPremiumVersion") {
        this.setState({premium:true})
        restoredTitles += "Premium Version"
      } else if (result.productIdentifier == "com.mywebsite.MyAppRemoveAds") {
        this.setState({ads:false})
        restoredTitles += restoredTitles.length > 0 ? "No Ads" : ", No Ads"
=======
    const purchases = await RNIap.getAvailablePurchases();
    let restoredTitles = '';
    let coins = CoinStore.getCount();
    purchases.forEach(purchase => {
      if (purchase.productId == 'com.example.premium') {
        this.setState({ premium: true });
        restoredTitles += 'Premium Version';
      } else if (purchase.productId == 'com.example.no_ads') {
        this.setState({ ads: false });
        restoredTitles += restoredTitles.length > 0 ? 'No Ads' : ', No Ads';
      } else if (purchase.productId == 'com.example.coins100') {
        CoinStore.addCoins(100);
        await RNIap.consumePurchase(purchase.transactionReceipt);
>>>>>>> 4dabf316
      }
    })
    Alert.alert('Restore Successful', 'You successfully restored the following purchases: ' + restoredTitles);
  } catch(err) {
    console.warn(err); // standardized err.code and err.message available
    Alert.alert(err.message);
  }
}
```
Returned purchases is an array of each purchase transaction with the following keys:
```javascript
{
  transactionDate,
  transactionId,
  productId,
  transactionReceipt,
  purchaseToken, // available on Android (same as transactionReceipt)
  autoRenewing, // available on Android
  originalTransactionDate, // available on iOS
  originalTransactionIdentifier // available on iOS
}
```

You need to test with one sandbox account, because the account holds previous purchase history.

## Todo

Nothing at the moment.

Thanks.

by JJMoon and dooboolab.<|MERGE_RESOLUTION|>--- conflicted
+++ resolved
@@ -71,17 +71,6 @@
 #### Methods
 | Func  | Param  | Return | Description |
 | :------------ |:---------------:| :---------------:| :-----|
-<<<<<<< HEAD
-| prepareAndroid |  | `Promise` | Prepare IAP module for android. Should be called in android before using any methods in RNIap.|
-| getItems | { android: [], ios: [] } | `Promise` | get purchasable items in array. |
-| getSubscribeItems | `string` | `Promise` | Get subscription items. |
-| buyItem | `json object` | `Promise` | Purchase item. |
-| buySubscribeItem | `string` | `Promise` | Buy subscription item. |
-| fetchHistory | | `Promise` | Refresh all items to make them available to buy again. |
-| refreshPurchaseItemsAndroid | `string` | `Promise` | refresh purchased items for android. This method can get parameter to refresh `INAPP` items or `SUBS` items.|
-| getPurchaseItemsAndroid | `string` | `Promise` | get purchased items for android. This method also gets parameter to refresh `INAPP` items or `SUBS` items.|
-| consumeItemAndroid | `string` | `Promise` | consume item for android. After buying some item from consumable item in android, you can use this method to consume it. Therefore you can purchase the item again. |
-=======
 | prepare |  | `Promise<void>` | Prepare IAP module. Must be called on Android before any other purchase flow methods. No-op on iOS.|
 | getProducts | `string[]` Product IDs/skus | `Promise<Product[]>` | Get a list of products (consumable and non-consumable items, but not subscriptions) |
 | getSubscriptions | `string[]` Subscription IDs/skus | `Promise<Subscription[]>` | Get a list of subscriptions |
@@ -90,7 +79,6 @@
 | buySubscription | `string` Subscription ID/sku | `Promise<Purchase>` | Create (buy) a subscription to a sku |
 | buyProduct | `string` Product ID/sku | `Promise<Purchase>` | Buy a product |
 | consumeProduct | `string` Purchase token | `Promise<void>` | Consume a product (on Android.) No-op on iOS. |
->>>>>>> 4dabf316
 
 ## Npm repo
 https://www.npmjs.com/package/react-native-iap
@@ -212,32 +200,12 @@
 Users can cancel subscriptions by using the iOS System Settings.
 
 
-<<<<<<< HEAD
-## Restore, Refresh
-Non consumable products can be restored after user deletes the app and redownloads. Things like a Premium Version should be restorable. Currently for iOS / Android.
-Refer to RNIapExample's source code.
-
-The restoring/refreshing processes for iOS and Android differ. It's similar, though function names and the exact processes are slightly different.
-Using RNIap.fetchHistory() will achieve the same effect for both iOS and Android. Note that we added a restoreIosNonConsumableProducts() function to the module for iOS use. You do not need to call this. Just use fetchHistory().
-=======
 ## Consumption and Restoring Purchases
 You can use `getAvailablePurchases()` to do what's commonly understood as "restoring" purchases. Once an item is consumed, it will no longer be available in `getAvailablePurchases()` and will only be available via `getPurchaseHistory()`. However, this method has some caviats on Android -- namely that purchase history only exists for the single most recent purchase of each SKU -- so your best bet is to track consumption in your app yourself. By default all items that are purchased will not be consumed unless they are automatically consumed by the store (for example, if you create a consumable item for iOS.) This means that you must manage consumption yourself.  Purchases can be consumed by calling `consumePurchase()`. If you want to consume all items, you have to iterate over the purchases returned by `getAvailablePurchases()`.
->>>>>>> 4dabf316
 
 ```javascript
 getPurchases = async() => {
   try {
-<<<<<<< HEAD
-    const results = await RNIap.fetchHistory() // cross platform case
-    let restoredTitles = ""
-    results.forEach(result=>{
-      if (result.productIdentifier == "com.mywebsite.MyAppPremiumVersion") {
-        this.setState({premium:true})
-        restoredTitles += "Premium Version"
-      } else if (result.productIdentifier == "com.mywebsite.MyAppRemoveAds") {
-        this.setState({ads:false})
-        restoredTitles += restoredTitles.length > 0 ? "No Ads" : ", No Ads"
-=======
     const purchases = await RNIap.getAvailablePurchases();
     let restoredTitles = '';
     let coins = CoinStore.getCount();
@@ -251,7 +219,6 @@
       } else if (purchase.productId == 'com.example.coins100') {
         CoinStore.addCoins(100);
         await RNIap.consumePurchase(purchase.transactionReceipt);
->>>>>>> 4dabf316
       }
     })
     Alert.alert('Restore Successful', 'You successfully restored the following purchases: ' + restoredTitles);
