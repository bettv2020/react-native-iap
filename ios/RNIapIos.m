--- conflicted
+++ resolved
@@ -106,28 +106,7 @@
   // Valid Product .. send callback.
   for (int k = 0; k < count; k++) {
     SKProduct *theProd = [validProducts objectAtIndex:k];
-<<<<<<< HEAD
-    NSNumberFormatter *formatter = [[NSNumberFormatter alloc] init];
-    formatter.numberStyle = NSNumberFormatterCurrencyStyle;
-    formatter.locale = theProd.priceLocale;
-    NSString *localizedPrice = [formatter stringFromNumber:theProd.price];
-    
-    NSLog(@"\n\n\n    productIdentifier ::  %@", theProd.productIdentifier);
-    NSDictionary *dic = @{ @"productId" : theProd.productIdentifier,
-                           @"price" : theProd.price,
-                           @"currency" : theProd.priceLocale.currencyCode,
-                           @"title" : theProd.localizedTitle,
-                           @"description" : theProd.localizedDescription,
-                           @"localizedPrice" : localizedPrice
-                           };
-    NSData * jsonData = [NSJSONSerialization dataWithJSONObject:dic options:0 error:&err];
-    NSString * myString = [[NSString alloc] initWithData:jsonData encoding:NSUTF8StringEncoding];
-
-    [ids addObject:myString];
-
-=======
     [ids addObject:[self getProductString:theProd]];
->>>>>>> 7cf0f860
     NSLog(@"\n\n\n Obj c >> InAppPurchase   ###  didReceiveResponse  유효 상품 Id : %@", theProd.productIdentifier);
   }
   if(productListCB) productListCB(@[[NSNull null], ids]);
@@ -230,7 +209,7 @@
   formatter.numberStyle = NSNumberFormatterCurrencyStyle;
   formatter.locale = theProd.priceLocale;
   NSString *localizedPrice = [formatter stringFromNumber:theProd.price];
-  
+
   NSDictionary *dic = @{ @"productId" : theProd.productIdentifier,
                          @"price" : theProd.price,
                          @"currency" : theProd.priceLocale.currencyCode,
@@ -252,7 +231,7 @@
   } else {
     receiptData = [transaction transactionReceipt];
   }
-  
+
   NSMutableDictionary *purchase = [NSMutableDictionary dictionaryWithDictionary: @{
                                                                                    @"transactionDate": @(transaction.transactionDate.timeIntervalSince1970 * 1000),
                                                                                    @"transactionIdentifier": transaction.transactionIdentifier,
@@ -265,7 +244,7 @@
     purchase[@"originalTransactionDate"] = @(originalTransaction.transactionDate.timeIntervalSince1970 * 1000);
     purchase[@"originalTransactionIdentifier"] = originalTransaction.transactionIdentifier;
   }
-  
+
   return purchase;
 }
 
